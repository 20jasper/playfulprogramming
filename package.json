--- conflicted
+++ resolved
@@ -39,11 +39,8 @@
 		"@astrojs/image": "^0.11.4",
 		"@astrojs/mdx": "^0.11.6",
 		"@astrojs/preact": "^1.2.0",
-<<<<<<< HEAD
 		"@astrojs/sitemap": "^1.0.0",
-=======
 		"@compodoc/live-server": "^1.2.3",
->>>>>>> 4c49c90f
 		"@remark-embedder/core": "^3.0.1",
 		"@remark-embedder/transformer-oembed": "^3.0.0",
 		"@testing-library/jest-dom": "^5.16.5",
@@ -98,11 +95,7 @@
 		"retext-english": "^4.1.0",
 		"rollup-plugin-copy": "^3.4.0",
 		"sass": "^1.56.1",
-<<<<<<< HEAD
 		"sitemap": "^7.1.1",
-		"slash": "^5.0.0",
-=======
->>>>>>> 4c49c90f
 		"terser": "^5.15.1",
 		"tsx": "^3.12.1",
 		"unified": "^10.1.2",
