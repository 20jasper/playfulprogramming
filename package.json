--- conflicted
+++ resolved
@@ -23,11 +23,8 @@
     ]
   },
   "dependencies": {
-<<<<<<< HEAD
     "@types/react-paginate": "^6.2.1",
-=======
-    "batteries-not-included": "^0.0.1",
->>>>>>> 58697327
+    "batteries-not-included": "0.0.2",
     "classnames": "^2.2.6",
     "css-loader": "^3.4.0",
     "disqus-react": "^1.0.7",
