--- conflicted
+++ resolved
@@ -241,12 +241,8 @@
     `gatsby-plugin-sitemap`
   ],
   mapping: {
-<<<<<<< HEAD
     "MarkdownRemark.frontmatter.authors": `UnicornsJson`,
-=======
-    "MarkdownRemark.frontmatter.author": `UnicornsJson`,
     "MarkdownRemark.frontmatter.license": `LicensesJson`,
->>>>>>> 5dd3e0ed
     "UnicornsJson.pronouns": `PronounsJson`,
     "UnicornsJson.roles": `RolesJson`,
   },
