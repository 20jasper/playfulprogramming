--- conflicted
+++ resolved
@@ -11,11 +11,6 @@
 
 This is regular text.
 
-<<<<<<< HEAD
-# Lists
-
-## Single-level list
-=======
 # Footnote on paragraph text
 
 Cool text[^coolFootnote]
@@ -27,7 +22,6 @@
 <a id="cool-id🦦🦦🦦" href="#welcome🦀🦀🦀">See you later</a>
 
 # Single-level list
->>>>>>> 4dd2c542
 
 - List without a nested `<p>` tag
 - List item 2
@@ -195,12 +189,9 @@
 
 ## Link containing an image alongside text content
 
-<<<<<<< HEAD
 [Example Title ![](/share-banner.png)](https://example.com)
-=======
 # Heading [with a link](https://example.com) inside of it
 
 # Thanks for taking the trip down here
 
 <a href="#cool-id🦦🦦🦦" id="welcome🦀🦀🦀">Go back</a>
->>>>>>> 4dd2c542
