--- conflicted
+++ resolved
@@ -679,21 +679,6 @@
 		"roles": ["author"]
 	},
 	{
-<<<<<<< HEAD
-		"id": "rusher2004",
-		"name": "Robert Usher",
-		"firstName": "Robert",
-		"lastName": "Usher",
-		"description": "Pretty good full stack developer, not very good music creator, first time blogger.",
-		"socials": {
-			"github": "rusher2004",
-			"linkedIn": "robert-usher"
-		},
-		"pronouns": "he/him",
-		"profileImg": "./rusher.jpg",
-		"color": "#9256b3",
-		"roles": ["author"]	
-=======
 		"id": "jerico",
 		"name": "jerico",
 		"firstName": "Jerico",
@@ -704,6 +689,20 @@
 		"profileImg": "./jerico.png",
 		"color": "#ba68c8",
 		"roles": ["author"]
->>>>>>> a8559a0b
+	},
+	{
+		"id": "rusher2004",
+		"name": "Robert Usher",
+		"firstName": "Robert",
+		"lastName": "Usher",
+		"description": "Pretty good full stack developer, not very good music creator, first time blogger.",
+		"socials": {
+			"github": "rusher2004",
+			"linkedIn": "robert-usher"
+		},
+		"pronouns": "he/him",
+		"profileImg": "./rusher.jpg",
+		"color": "#9256b3",
+		"roles": ["author"]	
 	}
 ]