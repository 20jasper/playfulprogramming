[{
		"id": "crutchcorn",
		"name": "Corbin Crutchley",
		"firstName": "Corbin",
		"lastName": "Crutchley",
		"description": "I'm the ONE and only Corbin, aka:\nThe Uni-Corn 🦄🌽\nI do development of all kinds, usually focusing on web development.\nI collect retro video games 🎮, like reading 📖, love teaching 👨‍🏫",
		"socials": {
			"twitter": "crutchcorn",
			"github": "crutchcorn",
			"twitch": "crutchcorn"
		},
		"pronouns": "they/themselves",
		"profileImg": "./crutchcorn.png",
		"color": "#ba68c8",
		"roles": ["devops", "developer", "author"]
	},
	{
		"id": "fennifith",
		"name": "James Fenn",
		"firstName": "James",
		"lastName": "Fenn",
		"description": "Enjoys writing software on loud keyboards. Starts too many projects. Consumes food.",
		"socials": {
			"twitter": "fennifith",
			"github": "fennifith"
		},
		"pronouns": "he",
		"profileImg": "./fennifith.jpg",
		"color": "#0091EA",
		"roles": ["developer", "author"]
	},
	{
		"id": "evelynhathaway",
		"name": "Evelyn Hathaway",
		"firstName": "Evelyn",
		"lastName": "Hathaway",
		"description": "👩‍💻🌈 I'm a student and software developer with a strong passion for frontend and backend JavaScript and web accessibility.",
		"socials": {
			"twitter": "eeveedev",
			"github": "evelynhathaway"
		},
		"pronouns": "she",
		"profileImg": "proud.png",
		"color": "#ef5f17",
		"roles": ["developer", "devops"]
	},
	{
		"id": "adueppen",
		"name": "Alex Dueppen",
		"firstName": "Alex",
		"lastName": "Dueppen",
		"description": "I do stuff sometimes.",
		"socials": {
			"twitter": "AlexDueppen",
			"github": "adueppen",
			"website": "https://ajd.sh/"
		},
		"pronouns": "he",
		"profileImg": "./adueppen.png",
		"color": "#69ffff",
		"roles": ["developer"]
	},
	{
		"id": "zavukodlak",
		"name": "Vukašin Anđelković",
		"firstName": "Vukašin",
		"lastName": "Anđelković",
		"description": "Always doing a little bit of everything. Although, mainly focusing on design, logos, illustrations and paintings.\nI created the logo and all of the unicorns you see peeking out in some of the profile pictures!",
		"socials": {
			"twitter": "vukkashin",
			"website": "https://vukash.in/",
			"dribbble": "vukashin"
		},
		"pronouns": "he",
		"profileImg": "./vukashin.png",
		"color": "#3485FF",
		"roles": ["designer"]
	},
	{
		"id": "tommyemo",
		"name": "Tom Wellington",
		"firstName": "Tom",
		"lastName": "Wellington",
		"description": "I design icons and user interfaces, among other things. he/him ✌️",
		"socials": {
			"twitter": "tommy_emo_",
			"website": "https://www.tommyemo.net/"
		},
		"pronouns": "he",
		"profileImg": "./tommyemo.jpg",
		"color": "#8539EB",
		"roles": ["designer"]
	},
	{
		"id": "edpratti",
		"name": "Eduardo Pratti",
		"firstName": "Eduardo",
		"lastName": "Pratti",
		"description": "UI designer and developer wannabe. Cares about negative space, layout grids and Bloodborne challenge runs.",
		"socials": {
			"twitter": "edpratti",
			"website": "http://pratti.design"
		},
		"pronouns": "he",
		"profileImg": "./edpratti.jpg",
		"color": "#FF3300",
		"roles": ["designer", "author"]
	},
	{
		"id": "sarsamurmu",
		"name": "Sarsa Murmu",
		"firstName": "Sarsa",
		"lastName": "Murmu",
		"description": "A High School Web Dev. Likes Android Development too. On the way to be an expert in Front-end. Checkout GitHub for more.",
		"socials": {
			"twitter": "sarsamurmu",
			"github": "sarsamurmu",
			"website": "https://sarsamurmu.github.io"
		},
		"pronouns": "he",
		"profileImg": "./sarsamurmu.png",
		"color": "#7C4DFF",
		"roles": ["developer"]
	},
	{
		"id": "MDutro",
		"name": "Micah Dutro",
		"firstName": "Micah",
		"lastName": "Dutro",
		"description": "A non-profit lawyer turned budding web developer.",
		"socials": {
			"github": "MDutro"
		},
		"pronouns": "he",
		"profileImg": "./mdutro.jpg",
		"color": "#7C4DFF",
		"roles": ["developer", "author"]
	},
	{
		"id": "reikaze",
		"name": "Kevin Mai",
		"firstName": "Kevin",
		"lastName": "Mai",
		"description": "Hello! I'm Kevin Phong Mai, aka Reikaze or RockmanDash12, a Computer Engineering Student and Freelance Writer passionate about Tech, Anime, Visual Novels and much more. I'm the Owner of RockmanDash Reviews Blog, and I write for the AniTAY & FuwaNovel blogs.",
		"socials": {
			"twitter": "Reikaze0",
			"github": "Reikaze"
		},
		"pronouns": "he",
		"profileImg": "./reikaze.jpg",
		"color": "#ba68c8",
		"roles": ["author"]
	},
	{
		"id": "thodges314",
		"name": "Thomas Hodges",
		"firstName": "Thomas",
		"lastName": "Hodges",
		"description": "A software engineer with a mathematical background, professional experience in frontend, primarily with Reactjs and D3js, and a strong interest in mathematical modeling and visualisations.",
		"socials": {
			"github": "thodges314",
			"linkedIn": "thomas-hodges"
		},
		"pronouns": "he",
		"profileImg": "./thodges.png",
		"color": "#ba68c8",
		"roles": ["author"]
	},
	{
		"id": "skatcat31",
		"name": "Robert Mennell",
		"firstName": "Robert",
		"lastName": "Mennell",
		"description": "A fullstack engineer who loves learning new things, playing video games, and his wife.\nIf you can learn it, you can do it.\nIf you can do it well, you've learned it.",
		"socials": {
			"github": "skatcat31",
			"linkedIn": "rnmennell"
		},
		"color": "#ba68c8",
		"profileImg": "./hello.png",
		"pronouns": "he",
		"roles": ["author"]
	},
 	{
		"id": "seanmiller",
		"name": "Sean Miller",
		"firstName": "Sean",
		"lastName": "Miller",
		"description": "Howdy! Computer Science major at Texas A&M University, with a minor in cybersecurity. Super passionate about all things software!",
		"socials": {
			"twitter": "beastosean",
			"github": "tamuseanmiller",
			"website": "https://sean.millerfamily.tech",
			"linkedIn": "tamuseanmiller"
		},
		"pronouns": "he",
		"profileImg": "./seanmiller.jpg",
		"color": "#551a8b",
		"roles": ["author"]
	},
 	{
		"id": "pierremtb",
		"name": "Pierre Jacquier",
		"firstName": "Pierre",
		"lastName": "Jacquier",
		"description": "Junior Hardware Engineer at Algolux. Computationally curious.",
		"socials": {
			"twitter": "PierreJacquier",
			"github": "pierremtb",
			"website": "https://pierrejacquier.com",
			"linkedIn": "pierrejacquier"
		},
		"pronouns": "he",
		"profileImg": "./pierremtb.jpg",
		"color": "#FFEB3B",
		"roles": ["author"]
	},
 	{
		"id": "maisydino",
		"name": "Maisy Dinosaur",
		"firstName": "Maisy",
		"lastName": "Dinosaur",
		"description": "I do a lot of stuff sometimes. Part-time fullstack, full time dog petter.",
		"socials": {
			"twitter": "rodentman87",
			"github": "rodentman87",
			"website": "https://likesdinosaurs.com"
		},
		"pronouns": "she",
		"profileImg": "./maisydino.jpg",
		"color": "#FDF6E3",
		"roles": ["author"]
	},
	{
		"id": "bobrossrtx",
		"name": "Bobrossrtx",
		"firstName": "Owen",
		"lastName": "Boreham",
		"description": "I have over 1000 years of software development experience, do not underestimate me!",
		"socials": {
			"twitter": "bobrossrtx",
			"github": "bobrossrtx",
			"website": "https://www.owenboreham.tech"
		},
		"pronouns": "he",
		"profileImg": "./bobrossrtx.jpg",
		"color": "#b7e11e",
		"roles": ["developer", "author"]
	},
 	{
		"id": "ljtech",
   		"name": "Landon Johnson",
   		"firstName": "Landon",
  		"lastName": "Johnson",
  		"description": "Hello there, my name is Lj. I am a full stack developer.",
  		"socials": {
   			"twitter": "ljtechdotca",
  			"github": "ljtechdotca",
   			"twitch": "ljtechdotca",
   			"website": "https://ljtech.ca"
    		},
  		"pronouns": "he",
  		"profileImg": "./ljtechdotca.png",
  		"color": "#7b61ff",
  		"roles": ["author"]
 	},
	{
	"id": "SkyHawk_0",
    	"name": "Joshua Hawkins",
    	"firstName": "Joshua",
    	"lastName": "Hawkins",
    	"description": "I am a high school student who focuses on python. Most of my scripts I have made where just for fun or to work something out that I couldn't.",
    	"socials": {
    	},
    	"pronouns": "he",
    	"profileImg": "./goofy.png",
    	"color": "#18BBC9",
    	"roles": ["author"]
	},
	{
<<<<<<< HEAD
	"id": "fmothe",
    	"name": "Federico Mothe",
    	"firstName": "Federico",
    	"lastName": "Mothe",
    	"description": "Software Dev from Argentina learning the dark magic of frontend development and typescript.",
    	"socials": {
			"twitter":"FedericoMothe",
			"github": "fmothe",
			"twitch": "mothevv"
    	},
    	"pronouns": "he",
    	"profileImg": "./fmothe.png",
    	"color": "#18BBC9",
    	"roles": ["translator"]
	},
	{
		"id": "jahirfiquitiva",
		"name": "Jahir Fiquitiva",
		"firstName": "Jahir",
		"lastName": "Fiquitiva",
		"description": "Passionate and creative full-stack software engineer based in Colombia 🇨🇴.",
		"socials": {
			"twitter": "jahirfiquitiva",
			"github": "jahirfiquitiva",
			"website": "https://jahir.dev",
			"linkedIn": "jahirfiquitiva"
		},
		"pronouns": "he",
		"profileImg": "./jahirfiquitiva.jpg",
		"color": "#3867d6",
		"roles": ["translator"]
=======
		"id": "splatkillwill",
    	"name": "William (Will) Lohan",
    	"firstName": "William",
    	"lastName": "Lohan",
    	"description": "",
    	"socials": {
			"github": "william-lohan",
   			"twitch": "splat_killwill",
   			"website": "https://gatimus.com/",
			"linkedIn": "william-lohan-b202637a"
    	},
    	"pronouns": "they/themselves",
    	"profileImg": "./splatkillwill.jpg",
    	"color": "#BF00FF",
    	"roles": ["author"]
>>>>>>> f5d37717
	}
]<|MERGE_RESOLUTION|>--- conflicted
+++ resolved
@@ -1,331 +1,330 @@
-[{
-		"id": "crutchcorn",
-		"name": "Corbin Crutchley",
-		"firstName": "Corbin",
-		"lastName": "Crutchley",
-		"description": "I'm the ONE and only Corbin, aka:\nThe Uni-Corn 🦄🌽\nI do development of all kinds, usually focusing on web development.\nI collect retro video games 🎮, like reading 📖, love teaching 👨‍🏫",
-		"socials": {
-			"twitter": "crutchcorn",
-			"github": "crutchcorn",
-			"twitch": "crutchcorn"
-		},
-		"pronouns": "they/themselves",
-		"profileImg": "./crutchcorn.png",
-		"color": "#ba68c8",
-		"roles": ["devops", "developer", "author"]
-	},
-	{
-		"id": "fennifith",
-		"name": "James Fenn",
-		"firstName": "James",
-		"lastName": "Fenn",
-		"description": "Enjoys writing software on loud keyboards. Starts too many projects. Consumes food.",
-		"socials": {
-			"twitter": "fennifith",
-			"github": "fennifith"
-		},
-		"pronouns": "he",
-		"profileImg": "./fennifith.jpg",
-		"color": "#0091EA",
-		"roles": ["developer", "author"]
-	},
-	{
-		"id": "evelynhathaway",
-		"name": "Evelyn Hathaway",
-		"firstName": "Evelyn",
-		"lastName": "Hathaway",
-		"description": "👩‍💻🌈 I'm a student and software developer with a strong passion for frontend and backend JavaScript and web accessibility.",
-		"socials": {
-			"twitter": "eeveedev",
-			"github": "evelynhathaway"
-		},
-		"pronouns": "she",
-		"profileImg": "proud.png",
-		"color": "#ef5f17",
-		"roles": ["developer", "devops"]
-	},
-	{
-		"id": "adueppen",
-		"name": "Alex Dueppen",
-		"firstName": "Alex",
-		"lastName": "Dueppen",
-		"description": "I do stuff sometimes.",
-		"socials": {
-			"twitter": "AlexDueppen",
-			"github": "adueppen",
-			"website": "https://ajd.sh/"
-		},
-		"pronouns": "he",
-		"profileImg": "./adueppen.png",
-		"color": "#69ffff",
-		"roles": ["developer"]
-	},
-	{
-		"id": "zavukodlak",
-		"name": "Vukašin Anđelković",
-		"firstName": "Vukašin",
-		"lastName": "Anđelković",
-		"description": "Always doing a little bit of everything. Although, mainly focusing on design, logos, illustrations and paintings.\nI created the logo and all of the unicorns you see peeking out in some of the profile pictures!",
-		"socials": {
-			"twitter": "vukkashin",
-			"website": "https://vukash.in/",
-			"dribbble": "vukashin"
-		},
-		"pronouns": "he",
-		"profileImg": "./vukashin.png",
-		"color": "#3485FF",
-		"roles": ["designer"]
-	},
-	{
-		"id": "tommyemo",
-		"name": "Tom Wellington",
-		"firstName": "Tom",
-		"lastName": "Wellington",
-		"description": "I design icons and user interfaces, among other things. he/him ✌️",
-		"socials": {
-			"twitter": "tommy_emo_",
-			"website": "https://www.tommyemo.net/"
-		},
-		"pronouns": "he",
-		"profileImg": "./tommyemo.jpg",
-		"color": "#8539EB",
-		"roles": ["designer"]
-	},
-	{
-		"id": "edpratti",
-		"name": "Eduardo Pratti",
-		"firstName": "Eduardo",
-		"lastName": "Pratti",
-		"description": "UI designer and developer wannabe. Cares about negative space, layout grids and Bloodborne challenge runs.",
-		"socials": {
-			"twitter": "edpratti",
-			"website": "http://pratti.design"
-		},
-		"pronouns": "he",
-		"profileImg": "./edpratti.jpg",
-		"color": "#FF3300",
-		"roles": ["designer", "author"]
-	},
-	{
-		"id": "sarsamurmu",
-		"name": "Sarsa Murmu",
-		"firstName": "Sarsa",
-		"lastName": "Murmu",
-		"description": "A High School Web Dev. Likes Android Development too. On the way to be an expert in Front-end. Checkout GitHub for more.",
-		"socials": {
-			"twitter": "sarsamurmu",
-			"github": "sarsamurmu",
-			"website": "https://sarsamurmu.github.io"
-		},
-		"pronouns": "he",
-		"profileImg": "./sarsamurmu.png",
-		"color": "#7C4DFF",
-		"roles": ["developer"]
-	},
-	{
-		"id": "MDutro",
-		"name": "Micah Dutro",
-		"firstName": "Micah",
-		"lastName": "Dutro",
-		"description": "A non-profit lawyer turned budding web developer.",
-		"socials": {
-			"github": "MDutro"
-		},
-		"pronouns": "he",
-		"profileImg": "./mdutro.jpg",
-		"color": "#7C4DFF",
-		"roles": ["developer", "author"]
-	},
-	{
-		"id": "reikaze",
-		"name": "Kevin Mai",
-		"firstName": "Kevin",
-		"lastName": "Mai",
-		"description": "Hello! I'm Kevin Phong Mai, aka Reikaze or RockmanDash12, a Computer Engineering Student and Freelance Writer passionate about Tech, Anime, Visual Novels and much more. I'm the Owner of RockmanDash Reviews Blog, and I write for the AniTAY & FuwaNovel blogs.",
-		"socials": {
-			"twitter": "Reikaze0",
-			"github": "Reikaze"
-		},
-		"pronouns": "he",
-		"profileImg": "./reikaze.jpg",
-		"color": "#ba68c8",
-		"roles": ["author"]
-	},
-	{
-		"id": "thodges314",
-		"name": "Thomas Hodges",
-		"firstName": "Thomas",
-		"lastName": "Hodges",
-		"description": "A software engineer with a mathematical background, professional experience in frontend, primarily with Reactjs and D3js, and a strong interest in mathematical modeling and visualisations.",
-		"socials": {
-			"github": "thodges314",
-			"linkedIn": "thomas-hodges"
-		},
-		"pronouns": "he",
-		"profileImg": "./thodges.png",
-		"color": "#ba68c8",
-		"roles": ["author"]
-	},
-	{
-		"id": "skatcat31",
-		"name": "Robert Mennell",
-		"firstName": "Robert",
-		"lastName": "Mennell",
-		"description": "A fullstack engineer who loves learning new things, playing video games, and his wife.\nIf you can learn it, you can do it.\nIf you can do it well, you've learned it.",
-		"socials": {
-			"github": "skatcat31",
-			"linkedIn": "rnmennell"
-		},
-		"color": "#ba68c8",
-		"profileImg": "./hello.png",
-		"pronouns": "he",
-		"roles": ["author"]
-	},
- 	{
-		"id": "seanmiller",
-		"name": "Sean Miller",
-		"firstName": "Sean",
-		"lastName": "Miller",
-		"description": "Howdy! Computer Science major at Texas A&M University, with a minor in cybersecurity. Super passionate about all things software!",
-		"socials": {
-			"twitter": "beastosean",
-			"github": "tamuseanmiller",
-			"website": "https://sean.millerfamily.tech",
-			"linkedIn": "tamuseanmiller"
-		},
-		"pronouns": "he",
-		"profileImg": "./seanmiller.jpg",
-		"color": "#551a8b",
-		"roles": ["author"]
-	},
- 	{
-		"id": "pierremtb",
-		"name": "Pierre Jacquier",
-		"firstName": "Pierre",
-		"lastName": "Jacquier",
-		"description": "Junior Hardware Engineer at Algolux. Computationally curious.",
-		"socials": {
-			"twitter": "PierreJacquier",
-			"github": "pierremtb",
-			"website": "https://pierrejacquier.com",
-			"linkedIn": "pierrejacquier"
-		},
-		"pronouns": "he",
-		"profileImg": "./pierremtb.jpg",
-		"color": "#FFEB3B",
-		"roles": ["author"]
-	},
- 	{
-		"id": "maisydino",
-		"name": "Maisy Dinosaur",
-		"firstName": "Maisy",
-		"lastName": "Dinosaur",
-		"description": "I do a lot of stuff sometimes. Part-time fullstack, full time dog petter.",
-		"socials": {
-			"twitter": "rodentman87",
-			"github": "rodentman87",
-			"website": "https://likesdinosaurs.com"
-		},
-		"pronouns": "she",
-		"profileImg": "./maisydino.jpg",
-		"color": "#FDF6E3",
-		"roles": ["author"]
-	},
-	{
-		"id": "bobrossrtx",
-		"name": "Bobrossrtx",
-		"firstName": "Owen",
-		"lastName": "Boreham",
-		"description": "I have over 1000 years of software development experience, do not underestimate me!",
-		"socials": {
-			"twitter": "bobrossrtx",
-			"github": "bobrossrtx",
-			"website": "https://www.owenboreham.tech"
-		},
-		"pronouns": "he",
-		"profileImg": "./bobrossrtx.jpg",
-		"color": "#b7e11e",
-		"roles": ["developer", "author"]
-	},
- 	{
-		"id": "ljtech",
-   		"name": "Landon Johnson",
-   		"firstName": "Landon",
-  		"lastName": "Johnson",
-  		"description": "Hello there, my name is Lj. I am a full stack developer.",
-  		"socials": {
-   			"twitter": "ljtechdotca",
-  			"github": "ljtechdotca",
-   			"twitch": "ljtechdotca",
-   			"website": "https://ljtech.ca"
-    		},
-  		"pronouns": "he",
-  		"profileImg": "./ljtechdotca.png",
-  		"color": "#7b61ff",
-  		"roles": ["author"]
- 	},
-	{
-	"id": "SkyHawk_0",
-    	"name": "Joshua Hawkins",
-    	"firstName": "Joshua",
-    	"lastName": "Hawkins",
-    	"description": "I am a high school student who focuses on python. Most of my scripts I have made where just for fun or to work something out that I couldn't.",
-    	"socials": {
-    	},
-    	"pronouns": "he",
-    	"profileImg": "./goofy.png",
-    	"color": "#18BBC9",
-    	"roles": ["author"]
-	},
-	{
-<<<<<<< HEAD
-	"id": "fmothe",
-    	"name": "Federico Mothe",
-    	"firstName": "Federico",
-    	"lastName": "Mothe",
-    	"description": "Software Dev from Argentina learning the dark magic of frontend development and typescript.",
-    	"socials": {
-			"twitter":"FedericoMothe",
-			"github": "fmothe",
-			"twitch": "mothevv"
-    	},
-    	"pronouns": "he",
-    	"profileImg": "./fmothe.png",
-    	"color": "#18BBC9",
-    	"roles": ["translator"]
-	},
-	{
-		"id": "jahirfiquitiva",
-		"name": "Jahir Fiquitiva",
-		"firstName": "Jahir",
-		"lastName": "Fiquitiva",
-		"description": "Passionate and creative full-stack software engineer based in Colombia 🇨🇴.",
-		"socials": {
-			"twitter": "jahirfiquitiva",
-			"github": "jahirfiquitiva",
-			"website": "https://jahir.dev",
-			"linkedIn": "jahirfiquitiva"
-		},
-		"pronouns": "he",
-		"profileImg": "./jahirfiquitiva.jpg",
-		"color": "#3867d6",
-		"roles": ["translator"]
-=======
-		"id": "splatkillwill",
-    	"name": "William (Will) Lohan",
-    	"firstName": "William",
-    	"lastName": "Lohan",
-    	"description": "",
-    	"socials": {
-			"github": "william-lohan",
-   			"twitch": "splat_killwill",
-   			"website": "https://gatimus.com/",
-			"linkedIn": "william-lohan-b202637a"
-    	},
-    	"pronouns": "they/themselves",
-    	"profileImg": "./splatkillwill.jpg",
-    	"color": "#BF00FF",
-    	"roles": ["author"]
->>>>>>> f5d37717
-	}
+[
+  {
+    "id": "crutchcorn",
+    "name": "Corbin Crutchley",
+    "firstName": "Corbin",
+    "lastName": "Crutchley",
+    "description": "I'm the ONE and only Corbin, aka:\nThe Uni-Corn 🦄🌽\nI do development of all kinds, usually focusing on web development.\nI collect retro video games 🎮, like reading 📖, love teaching 👨‍🏫",
+    "socials": {
+      "twitter": "crutchcorn",
+      "github": "crutchcorn",
+      "twitch": "crutchcorn"
+    },
+    "pronouns": "they/themselves",
+    "profileImg": "./crutchcorn.png",
+    "color": "#ba68c8",
+    "roles": ["devops", "developer", "author"]
+  },
+  {
+    "id": "fennifith",
+    "name": "James Fenn",
+    "firstName": "James",
+    "lastName": "Fenn",
+    "description": "Enjoys writing software on loud keyboards. Starts too many projects. Consumes food.",
+    "socials": {
+      "twitter": "fennifith",
+      "github": "fennifith"
+    },
+    "pronouns": "he",
+    "profileImg": "./fennifith.jpg",
+    "color": "#0091EA",
+    "roles": ["developer", "author"]
+  },
+  {
+    "id": "evelynhathaway",
+    "name": "Evelyn Hathaway",
+    "firstName": "Evelyn",
+    "lastName": "Hathaway",
+    "description": "👩‍💻🌈 I'm a student and software developer with a strong passion for frontend and backend JavaScript and web accessibility.",
+    "socials": {
+      "twitter": "eeveedev",
+      "github": "evelynhathaway"
+    },
+    "pronouns": "she",
+    "profileImg": "proud.png",
+    "color": "#ef5f17",
+    "roles": ["developer", "devops"]
+  },
+  {
+    "id": "adueppen",
+    "name": "Alex Dueppen",
+    "firstName": "Alex",
+    "lastName": "Dueppen",
+    "description": "I do stuff sometimes.",
+    "socials": {
+      "twitter": "AlexDueppen",
+      "github": "adueppen",
+      "website": "https://ajd.sh/"
+    },
+    "pronouns": "he",
+    "profileImg": "./adueppen.png",
+    "color": "#69ffff",
+    "roles": ["developer"]
+  },
+  {
+    "id": "zavukodlak",
+    "name": "Vukašin Anđelković",
+    "firstName": "Vukašin",
+    "lastName": "Anđelković",
+    "description": "Always doing a little bit of everything. Although, mainly focusing on design, logos, illustrations and paintings.\nI created the logo and all of the unicorns you see peeking out in some of the profile pictures!",
+    "socials": {
+      "twitter": "vukkashin",
+      "website": "https://vukash.in/",
+      "dribbble": "vukashin"
+    },
+    "pronouns": "he",
+    "profileImg": "./vukashin.png",
+    "color": "#3485FF",
+    "roles": ["designer"]
+  },
+  {
+    "id": "tommyemo",
+    "name": "Tom Wellington",
+    "firstName": "Tom",
+    "lastName": "Wellington",
+    "description": "I design icons and user interfaces, among other things. he/him ✌️",
+    "socials": {
+      "twitter": "tommy_emo_",
+      "website": "https://www.tommyemo.net/"
+    },
+    "pronouns": "he",
+    "profileImg": "./tommyemo.jpg",
+    "color": "#8539EB",
+    "roles": ["designer"]
+  },
+  {
+    "id": "edpratti",
+    "name": "Eduardo Pratti",
+    "firstName": "Eduardo",
+    "lastName": "Pratti",
+    "description": "UI designer and developer wannabe. Cares about negative space, layout grids and Bloodborne challenge runs.",
+    "socials": {
+      "twitter": "edpratti",
+      "website": "http://pratti.design"
+    },
+    "pronouns": "he",
+    "profileImg": "./edpratti.jpg",
+    "color": "#FF3300",
+    "roles": ["designer", "author"]
+  },
+  {
+    "id": "sarsamurmu",
+    "name": "Sarsa Murmu",
+    "firstName": "Sarsa",
+    "lastName": "Murmu",
+    "description": "A High School Web Dev. Likes Android Development too. On the way to be an expert in Front-end. Checkout GitHub for more.",
+    "socials": {
+      "twitter": "sarsamurmu",
+      "github": "sarsamurmu",
+      "website": "https://sarsamurmu.github.io"
+    },
+    "pronouns": "he",
+    "profileImg": "./sarsamurmu.png",
+    "color": "#7C4DFF",
+    "roles": ["developer"]
+  },
+  {
+    "id": "MDutro",
+    "name": "Micah Dutro",
+    "firstName": "Micah",
+    "lastName": "Dutro",
+    "description": "A non-profit lawyer turned budding web developer.",
+    "socials": {
+      "github": "MDutro"
+    },
+    "pronouns": "he",
+    "profileImg": "./mdutro.jpg",
+    "color": "#7C4DFF",
+    "roles": ["developer", "author"]
+  },
+  {
+    "id": "reikaze",
+    "name": "Kevin Mai",
+    "firstName": "Kevin",
+    "lastName": "Mai",
+    "description": "Hello! I'm Kevin Phong Mai, aka Reikaze or RockmanDash12, a Computer Engineering Student and Freelance Writer passionate about Tech, Anime, Visual Novels and much more. I'm the Owner of RockmanDash Reviews Blog, and I write for the AniTAY & FuwaNovel blogs.",
+    "socials": {
+      "twitter": "Reikaze0",
+      "github": "Reikaze"
+    },
+    "pronouns": "he",
+    "profileImg": "./reikaze.jpg",
+    "color": "#ba68c8",
+    "roles": ["author"]
+  },
+  {
+    "id": "thodges314",
+    "name": "Thomas Hodges",
+    "firstName": "Thomas",
+    "lastName": "Hodges",
+    "description": "A software engineer with a mathematical background, professional experience in frontend, primarily with Reactjs and D3js, and a strong interest in mathematical modeling and visualisations.",
+    "socials": {
+      "github": "thodges314",
+      "linkedIn": "thomas-hodges"
+    },
+    "pronouns": "he",
+    "profileImg": "./thodges.png",
+    "color": "#ba68c8",
+    "roles": ["author"]
+  },
+  {
+    "id": "skatcat31",
+    "name": "Robert Mennell",
+    "firstName": "Robert",
+    "lastName": "Mennell",
+    "description": "A fullstack engineer who loves learning new things, playing video games, and his wife.\nIf you can learn it, you can do it.\nIf you can do it well, you've learned it.",
+    "socials": {
+      "github": "skatcat31",
+      "linkedIn": "rnmennell"
+    },
+    "color": "#ba68c8",
+    "profileImg": "./hello.png",
+    "pronouns": "he",
+    "roles": ["author"]
+  },
+  {
+    "id": "seanmiller",
+    "name": "Sean Miller",
+    "firstName": "Sean",
+    "lastName": "Miller",
+    "description": "Howdy! Computer Science major at Texas A&M University, with a minor in cybersecurity. Super passionate about all things software!",
+    "socials": {
+      "twitter": "beastosean",
+      "github": "tamuseanmiller",
+      "website": "https://sean.millerfamily.tech",
+      "linkedIn": "tamuseanmiller"
+    },
+    "pronouns": "he",
+    "profileImg": "./seanmiller.jpg",
+    "color": "#551a8b",
+    "roles": ["author"]
+  },
+  {
+    "id": "pierremtb",
+    "name": "Pierre Jacquier",
+    "firstName": "Pierre",
+    "lastName": "Jacquier",
+    "description": "Junior Hardware Engineer at Algolux. Computationally curious.",
+    "socials": {
+      "twitter": "PierreJacquier",
+      "github": "pierremtb",
+      "website": "https://pierrejacquier.com",
+      "linkedIn": "pierrejacquier"
+    },
+    "pronouns": "he",
+    "profileImg": "./pierremtb.jpg",
+    "color": "#FFEB3B",
+    "roles": ["author"]
+  },
+  {
+    "id": "maisydino",
+    "name": "Maisy Dinosaur",
+    "firstName": "Maisy",
+    "lastName": "Dinosaur",
+    "description": "I do a lot of stuff sometimes. Part-time fullstack, full time dog petter.",
+    "socials": {
+      "twitter": "rodentman87",
+      "github": "rodentman87",
+      "website": "https://likesdinosaurs.com"
+    },
+    "pronouns": "she",
+    "profileImg": "./maisydino.jpg",
+    "color": "#FDF6E3",
+    "roles": ["author"]
+  },
+  {
+    "id": "bobrossrtx",
+    "name": "Bobrossrtx",
+    "firstName": "Owen",
+    "lastName": "Boreham",
+    "description": "I have over 1000 years of software development experience, do not underestimate me!",
+    "socials": {
+      "twitter": "bobrossrtx",
+      "github": "bobrossrtx",
+      "website": "https://www.owenboreham.tech"
+    },
+    "pronouns": "he",
+    "profileImg": "./bobrossrtx.jpg",
+    "color": "#b7e11e",
+    "roles": ["developer", "author"]
+  },
+  {
+    "id": "ljtech",
+    "name": "Landon Johnson",
+    "firstName": "Landon",
+    "lastName": "Johnson",
+    "description": "Hello there, my name is Lj. I am a full stack developer.",
+    "socials": {
+      "twitter": "ljtechdotca",
+      "github": "ljtechdotca",
+      "twitch": "ljtechdotca",
+      "website": "https://ljtech.ca"
+    },
+    "pronouns": "he",
+    "profileImg": "./ljtechdotca.png",
+    "color": "#7b61ff",
+    "roles": ["author"]
+  },
+  {
+    "id": "SkyHawk_0",
+    "name": "Joshua Hawkins",
+    "firstName": "Joshua",
+    "lastName": "Hawkins",
+    "description": "I am a high school student who focuses on python. Most of my scripts I have made where just for fun or to work something out that I couldn't.",
+    "socials": {},
+    "pronouns": "he",
+    "profileImg": "./goofy.png",
+    "color": "#18BBC9",
+    "roles": ["author"]
+  },
+  {
+    "id": "splatkillwill",
+    "name": "William (Will) Lohan",
+    "firstName": "William",
+    "lastName": "Lohan",
+    "description": "",
+    "socials": {
+      "github": "william-lohan",
+      "twitch": "splat_killwill",
+      "website": "https://gatimus.com/",
+      "linkedIn": "william-lohan-b202637a"
+    },
+    "pronouns": "they/themselves",
+    "profileImg": "./splatkillwill.jpg",
+    "color": "#BF00FF",
+    "roles": ["author"]
+  },
+  {
+    "id": "fmothe",
+    "name": "Federico Mothe",
+    "firstName": "Federico",
+    "lastName": "Mothe",
+    "description": "Software Dev from Argentina learning the dark magic of frontend development and typescript.",
+    "socials": {
+      "twitter": "FedericoMothe",
+      "github": "fmothe",
+      "twitch": "mothevv"
+    },
+    "pronouns": "he",
+    "profileImg": "./fmothe.png",
+    "color": "#18BBC9",
+    "roles": ["translator"]
+  },
+  {
+    "id": "jahirfiquitiva",
+    "name": "Jahir Fiquitiva",
+    "firstName": "Jahir",
+    "lastName": "Fiquitiva",
+    "description": "Passionate and creative full-stack software engineer based in Colombia 🇨🇴.",
+    "socials": {
+      "twitter": "jahirfiquitiva",
+      "github": "jahirfiquitiva",
+      "website": "https://jahir.dev",
+      "linkedIn": "jahirfiquitiva"
+    },
+    "pronouns": "he",
+    "profileImg": "./jahirfiquitiva.jpg",
+    "color": "#3867d6",
+    "roles": ["translator"]
+  }
 ]