import React, { useMemo } from "react"
import { graphql } from "gatsby"
import { Layout } from "../components/layout"
import { SEO } from "../components/seo"
import { PicTitleHeader } from "../components/pic-title-header"
import { PostListLayout } from "../components/post-list-layout"

const BlogProfile = props => {
  const {pageContext, data: slugData} = props;
  const siteTitle = slugData.site.siteMetadata.title
  const unicornData = slugData.unicornsJson
  const posts = slugData.allMarkdownRemark.edges

  const wordCount = useMemo(() => {
    return posts.reduce((prev, post) => prev + post.node.wordCount.words, 0)
  }, [posts])

  return (
    <Layout location={props.location} title={siteTitle}>
      <SEO
        title={unicornData.name}
        description={unicornData.description}
        unicornData={unicornData}
        type="profile"
      />
      <PostListLayout
        pageContext={pageContext}
        numberOfArticles={slugData.allMarkdownRemark.totalCount}
        showWordCount={true}
        unicornData={unicornData}
        wordCount={wordCount}
        posts={posts}
      >
        <PicTitleHeader
          image={unicornData.profileImg.childImageSharp.bigPic}
          title={unicornData.name}
          description={unicornData.description}
          profile={true}
          socials={unicornData.socials}
        />
      </PostListLayout>
    </Layout>
  )
}

export default BlogProfile

export const pageQuery = graphql`
  query UnicornBySlug($slug: String!) {
    site {
      siteMetadata {
        title
      }
    }
    unicornsJson(id: { eq: $slug }) {
      ...UnicornInfo
    }
    allMarkdownRemark(
      filter: {
<<<<<<< HEAD
        frontmatter: { author: { id: { eq: $slug } } }
        fileAbsolutePath: { regex: "/content/blog/" }
      }
      sort: { order: DESC, fields: frontmatter___published }
=======
        frontmatter: {authors: {elemMatch: {id: {eq:  $slug}}}},
        fileAbsolutePath: {regex: "/content/blog/"}        
      },
      sort: {order: DESC, fields: frontmatter___published}
>>>>>>> 880b3c50
    ) {
      totalCount
      edges {
        node {
          ...PostInfoListDisplay
        }
      }
    }
  }
`<|MERGE_RESOLUTION|>--- conflicted
+++ resolved
@@ -57,17 +57,10 @@
     }
     allMarkdownRemark(
       filter: {
-<<<<<<< HEAD
-        frontmatter: { author: { id: { eq: $slug } } }
-        fileAbsolutePath: { regex: "/content/blog/" }
-      }
-      sort: { order: DESC, fields: frontmatter___published }
-=======
         frontmatter: {authors: {elemMatch: {id: {eq:  $slug}}}},
         fileAbsolutePath: {regex: "/content/blog/"}        
       },
       sort: {order: DESC, fields: frontmatter___published}
->>>>>>> 880b3c50
     ) {
       totalCount
       edges {
