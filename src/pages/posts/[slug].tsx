// import { useRouter } from 'next/router'
// import ErrorPage from 'next/error'
import { getPostBySlug, getAllPosts, postsDirectory } from "utils/fs/api";
import * as React from "react";
import { DiscussionEmbed } from "disqus-react";

import markdownToHtml from "utils/markdown/markdownToHtml";
import { useMarkdownRenderer } from "utils/markdown/useMarkdownRenderer";
import { RenderedPostInfo } from "types/PostInfo";
import {
  postBySlug,
  SeriesPostInfo,
  seriesPostsPick,
  SlugPostInfo,
} from "constants/queries";
import { useRouter } from "next/router";

import { SEO } from "components/seo";
import { PostMetadata } from "../../page-components/blog-post/post-metadata";
import { PostTitleHeader } from "../../page-components/blog-post/post-title-header";
import { TableOfContents } from "components/table-of-contents";
import { BlogPostLayout } from "components/blog-post-layout";
import { MailingList } from "components/mailing-list";

import GitHubIcon from "assets/icons/github.svg";
import CommentsIcon from "assets/icons/message.svg";
import { useContext, useEffect, useState } from "react";
import { ThemeContext } from "constants/theme-context";
import { siteMetadata } from "constants/site-config";
import "react-medium-image-zoom/dist/styles.css";
import path from "path";
import { SeriesToC } from "components/series-toc";
<<<<<<< HEAD
import {
  getSuggestedArticles,
  OrderSuggestPosts,
} from "utils/useGetSuggestedArticles";
import { SuggestedArticles } from "../../page-components/blog-post/suggested-articles";
=======
import { PrivacyErrorBoundary } from "components/privacy-error-boundary";
>>>>>>> 871b523b

type Props = {
  markdownHTML: string;
  slug: string;
  postsDirectory: string;
  seriesPosts: SeriesPostInfo[];
  suggestedPosts: OrderSuggestPosts;
  post: SlugPostInfo & RenderedPostInfo;
};

const Post = ({
  post,
  markdownHTML,
  slug,
  postsDirectory,
  seriesPosts,
  suggestedPosts,
}: Props) => {
  const router = useRouter();

  const result = useMarkdownRenderer({
    markdownHTML,
    serverPath: ["/posts", slug],
  });

  const { colorMode } = useContext(ThemeContext);

  const [disqusConfig, setDisqusConfig] = useState({
    url: `${siteMetadata.siteUrl}/posts/${slug}`,
    identifier: "/" + slug,
    title: post.title,
  });

  /**
   * Toggle the Disqus theme
   * Disqus will by default try to guess what theme to pick based on the
   * color of the background. As a result, we don't have to do much other than
   * reload it after the page theme change is finished
   */
  useEffect(() => {
    setTimeout(() => {
      if (!setDisqusConfig || !colorMode) return;
      setDisqusConfig({
        url: `${siteMetadata.siteUrl}/posts/${slug}`,
        // TODO: Fix this, this is causing comments to not apply to the correct
        //   post. This identifier should NEVER change and should ALWAYS match
        //   `slug` only
        identifier: "/" + slug,
        title: post.title,
      });
      // Must use a `useTimeout` so that this reloads AFTER the background animation
    }, 600);
  }, [colorMode, post.title, slug]);

  const GHLink = `https://github.com/${siteMetadata.repoPath}/tree/master${siteMetadata.relativeToPosts}${slug}index.md`;

  return (
    <>
      <SEO
        title={post.title}
        description={post.description || post.excerpt}
        unicornsData={post.authors}
        publishedTime={post.published}
        editedTime={post.edited}
        keywords={post.tags}
        type="article"
        pathName={router.pathname}
        canonical={post.originalLink}
      />
      <article>
        <BlogPostLayout
          left={<TableOfContents headingsWithId={post.headingsWithId} />}
          right={<SuggestedArticles suggestedArticles={suggestedPosts} />}
          center={
            <>
              <header role="banner" className="marginZeroAutoChild">
                <PostTitleHeader post={post} />
                <PostMetadata post={post} />
              </header>
              <main className="post-body" data-testid={"post-body-div"}>
                {post.series && (
                  <SeriesToC post={post} postSeries={seriesPosts} />
                )}
                {result}
              </main>
            </>
          }
        />
        <footer role="contentinfo" className="post-lower-area">
          <div>
            <a
              aria-label={`Post licensed with ${post.license.displayName}`}
              href={post.license.explainLink}
              style={{ display: "table", margin: "0 auto" }}
            >
              <img
                src={post.license.footerImg}
                alt={post.license.licenceType}
              />
            </a>
          </div>
          <MailingList />
          <div className="postBottom">
            <div className="btnLike prependIcon">
              <CommentsIcon />
              <p>Comments</p>
            </div>

            <a
              className="baseBtn prependIcon"
              href={GHLink}
              target="_blank"
              rel="nofollow noopener noreferrer"
            >
              <GitHubIcon />
              View this Post on GitHub
            </a>

            {/*<button className="baseBtn appendIcon" type="button">*/}
            {/*  Share this Post*/}
            {/*  <ShareIcon/>*/}
            {/*</button>*/}
          </div>
          <PrivacyErrorBoundary>
            <DiscussionEmbed
              shortname={siteMetadata.disqusShortname}
              config={disqusConfig}
              key={colorMode}
            />
          </PrivacyErrorBoundary>
        </footer>
      </article>
    </>
  );
};

export default Post;

type Params = {
  params: {
    slug: string;
  };
};

const seriesPostCacheKey = {};

export async function getStaticProps({ params }: Params) {
  const post = getPostBySlug(params.slug, postBySlug);

  const isStr = (val: any): val is string => typeof val === "string";
  const slug = isStr(post.slug) ? post.slug : "";

  let seriesPosts: any[] = [];
  if (post.series && post.order) {
    const allPosts = getAllPosts(seriesPostsPick, seriesPostCacheKey);

    seriesPosts = allPosts
      .filter((filterPost) => filterPost.series === post.series)
      .sort((postA, postB) => Number(postA.order) - Number(postB.order));
  }

  const suggestedPosts = getSuggestedArticles(post);

  const { html: markdownHTML, headingsWithId } = await markdownToHtml(
    post.content,
    path.resolve(postsDirectory, post.slug)
  );

  return {
    props: {
      post: {
        ...post,
        content: "",
        headingsWithId,
        markdownHTML,
      },
      markdownHTML,
      slug: slug,
      postsDirectory,
      seriesPosts,
      suggestedPosts,
    } as Props,
  };
}

export async function getStaticPaths() {
  const posts = getAllPosts({ slug: true });

  const paths = posts.map((post) => {
    return {
      params: {
        slug: post.slug,
      },
    };
  });

  return {
    paths,
    fallback: false,
  };
}<|MERGE_RESOLUTION|>--- conflicted
+++ resolved
@@ -30,15 +30,12 @@
 import "react-medium-image-zoom/dist/styles.css";
 import path from "path";
 import { SeriesToC } from "components/series-toc";
-<<<<<<< HEAD
 import {
   getSuggestedArticles,
   OrderSuggestPosts,
 } from "utils/useGetSuggestedArticles";
 import { SuggestedArticles } from "../../page-components/blog-post/suggested-articles";
-=======
 import { PrivacyErrorBoundary } from "components/privacy-error-boundary";
->>>>>>> 871b523b
 
 type Props = {
   markdownHTML: string;
