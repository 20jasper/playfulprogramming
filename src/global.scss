@use "sass:math";
@import "styles/vars";
@import "styles/utils";
@import "styles/text_styles";
@import "shiki";
@import "tabs";
@import "convertkit";

:root {
  --animSpeed: 200ms;
  --animStyle: ease-in-out;
  --cardOutlineStyle: 1px solid var(--primary);
  --cardRadius: #{$baseUnit}px;
  --filterBarIconSize: #{3 * $baseUnit}px;
  --listViewPadding: #{1.5 * $baseUnit}px;
  font-size: $rootFontSize;
  line-height: 1.2;
  scrollbar-color: var(--darkPrimary) var(--backgroundColor);
  transition: scrollbar-color var(--animStyle) var(--animSpeed);
}

@include from($startMediumScreenSize) {
  :root {
    --listViewPadding: #{$baseUnit * 2.5}px;
  }
}

:focus {
  outline-color: var(--darkPrimary);
}

//without this all <button>s have bad outline colors in firefox
:focus::-moz-focus-inner {
  padding: 0; //prevent weirdness just in case
  border-color: var(--darkPrimary);
}

*::-webkit-scrollbar {
  width: 12px;
}

*::-webkit-scrollbar-track {
  background: var(--scrollBarBG);
  border-radius: 10px;
}

*::-webkit-scrollbar-thumb {
  border-radius: 10px;
  background: var(--scrollBarThumb);
}

.listViewContent {
  margin: 0 auto;
  max-width: #{160 * $baseUnit}px; // 1280px
  padding: 0 var(--listViewPadding);
}

.postViewContent {
  padding: #{$baseUnit * 2.5}px;
  overflow-wrap: break-word;
}

.postViewContent > * {
  margin: 0 auto;
}

body {
  background-color: var(--backgroundColor);
  margin: 0;
  padding: 0;
  @extend %body-1;
  color: var(--black);
  transition: color var(--animStyle) var(--animSpeed),
  background-color var(--animStyle) var(--animSpeed);
}

.medium-zoom-overlay {
  background: var(--backgroundColor) !important;
}

/* https://snook.ca/archives/html_and_css/hiding-content-for-accessibility */
.visually-hidden {
  position: absolute !important;
  height: 1px;
  width: 1px;
  overflow: hidden;
  clip: rect(1px 1px 1px 1px); /* IE6, IE7 */
  clip: rect(1px, 1px, 1px, 1px);
}

.visually-hidden a:focus,
.visually-hidden input:focus,
.visually-hidden button:focus {
  position: static;
  width: auto;
  height: auto;
}

.filterDropdown {
  // This maps to the dropdown button. If the asset is changes, thus this must as well
  transform-origin: 26px 26px;
  transition: transform 300ms var(--animStyle);
}

.expandedIcon .filterDropdown {
  transform: rotate(180deg);
}

.baseBtn {
  cursor: pointer;
}

.baseBtn,
.btnLike {
  appearance: none;
  text-decoration: none;
  background: none;
  border: none;
  transition: background var(--animSpeed) var(--animStyle),
  box-shadow var(--animSpeed) var(--animStyle),
  border-color var(--animSpeed) var(--animStyle),
  color var(--animStyle) var(--animSpeed);
  display: flex;
  justify-content: center;
  align-items: center;
  flex-shrink: 0;
  border-radius: var(--cardRadius);
  font-size: 1rem;
  padding: #{math.div($baseUnit, 2)}px #{$baseUnit}px;
  color: var(--darkPrimary);
}

.baseBtn:hover {
  background: var(--cardActiveBackground);
  border-color: transparent;
  box-shadow: var(--cardActiveBoxShadow);
}

.baseBtn svg,
.btnLike svg {
  $size: #{$baseUnit * 4}px;
  height: $size;
  width: $size;
  flex-shrink: 0;
}

$pendIconMarg: #{$baseUnit}px;

.baseBtn.prependIcon svg,
.btnLike.prependIcon svg {
  margin-right: $pendIconMarg;
}

.baseBtn.appendIcon svg,
.btnLike.appendIcon svg {
  margin-left: $pendIconMarg;
}

.post-body {
  margin: 0 auto #{$baseUnit * 4}px;
  max-width: 768px;
  line-height: 1.7;

  // Fix autolink-headings anchors positioning
  .anchor {
    line-height: 1;
    padding-right: 24px;

    svg {
      vertical-align: middle;
    }
  }

  .anchor.before {
    position: absolute;
    top: 0;
    left: 0;
    transform: translateX(-100%);
    padding-right: 24px;
    height: 100%;
    display: flex;
    flex-direction: column;
    justify-content: center;
  }

  h1 .anchor svg,
  h2 .anchor svg,
  h3 .anchor svg,
  h4 .anchor svg,
  h5 .anchor svg,
  h6 .anchor svg {
    visibility: hidden;
  }

  h1:hover .anchor svg,
  h2:hover .anchor svg,
  h3:hover .anchor svg,
  h4:hover .anchor svg,
  h5:hover .anchor svg,
  h6:hover .anchor svg,
  h1 .anchor:focus svg,
  h2 .anchor:focus svg,
  h3 .anchor:focus svg,
  h4 .anchor:focus svg,
  h5 .anchor:focus svg,
  h6 .anchor:focus svg {
    visibility: visible;
  }

  img {
    margin: 0 auto;
    display: block;
    max-width: 100%;

    &[src$=".svg"] {
      width: 100%;
      max-height: 50vh;
    }
  }

  h1,
  h2,
  h3,
  h4,
  h5,
  h6 {
    margin-top: 1.25em;
    line-height: 1.5;
    margin-bottom: 0;
  }

  h1 + h2,
  h2 + h3,
  h3 + h4,
  h4 + h5,
  h5 + h6 {
    margin-top: 0.75em;
  }

  table tr:last-child th:first-child {
    border-bottom-left-radius: 10px;
  }

  table tr:last-child td:first-child {
    border-bottom-left-radius: 10px;
  }

  table tr:last-child td:last-child {
    border-bottom-right-radius: 10px;
  }

  .table-container {
    max-width: 100%;
    overflow: auto;
  }

  table {
    border: var(--cardOutlineStyle);
    border-radius: var(--cardRadius);
    border-collapse: collapse;
    // Border-collapse and border-radius don't mix. This is a workaround for that issue
    box-shadow: 0 0 0 1px var(--primary);
    overflow: hidden;

    @include until($endSmallScreenSize) {
      ul {
        padding: 0;
        list-style: none;
      }
    }
  }

  tr,
  td,
  th {
    border: var(--cardOutlineStyle);
  }

  td,
  th {
    padding-left: 1rem;
    padding-right: 1rem;

    @include until($endSmallScreenSize) {
      padding-left: 5px;
      padding-right: 5px;
    }
  }

  iframe {
    width: 100%;
    min-height: 500px;
    border: var(--cardOutlineStyle);
    border-radius: 8px;
    overflow: hidden;
  }

<<<<<<< HEAD
  p > code {
    display: inline;
    padding: 0 0.4em;
    font-size: 85%;
    color: var(--black);
    background-color: var(--codeInlineBackground);
    border-radius: 4px;
=======
  details {
    border: 2px solid var(--darkPrimary);
    border-radius: 0.5rem;
    margin-bottom: 1em;

    summary {
      padding: .5rem 1.5rem;
      background: var(--darkPrimary);
      color: var(--backgroundColor);
      cursor: pointer;
    }

    summary ~ * {
      margin-left: 1.5rem;
      margin-right: 1.5rem;
    }
>>>>>>> 30a3db64
  }
}

.post-lower-area {
  margin: 0 auto;
  max-width: #{$baseUnit * 115}px;

  .postBottom {
    display: flex;
    justify-content: space-between;

    @include until($startMediumScreenSize) {
      flex-direction: column;

      .btnLike {
        order: 2;
      }

      .baseBtn {
        margin-top: 20px;
        margin-bottom: 5px;
      }
    }
  }
}

// Please use this sparingly. There's massive A11y concerns
.unlink {
  text-decoration: none;
  color: inherit;
}

pre {
  overflow: auto;
  border: var(--cardOutlineStyle);
  border-radius: 8px;
  background: white;
}

.lowercase {
  text-transform: lowercase;
}

.pointer {
  cursor: pointer;
}

.circleImg {
  flex-shrink: 0;
  flex-grow: 0;
  border-radius: 50%;
}

a {
  color: var(--darkPrimary);
}

svg.strokeicon {
  &,
  * {
    transition: stroke var(--animStyle) var(--animSpeed);
    stroke: var(--darkPrimary);
  }
}

svg:not(.strokeicon) {
  &,
  * {
    transition: fill var(--animStyle) var(--animSpeed);
    fill: var(--darkPrimary);
  }
}

.marginZeroAutoChild {
  & > * {
    margin: 0 auto;
  }
}

li > ul > li {
  margin: 1rem 0;
}

.toc-is-active {
  font-weight: bold;

  a {
    color: var(--darkPrimary) !important;
  }
}

kbd {
  background-color: #eee;
  border-radius: 3px;
  border: 1px solid #b4b4b4;
  box-shadow: 0 1px 1px rgba(0, 0, 0, 0.2),
  0 2px 0 0 rgba(255, 255, 255, 0.7) inset;
  color: #333;
  display: inline-block;
  font-size: 0.85em;
  font-weight: 700;
  line-height: 1;
  padding: 2px 4px;
  white-space: nowrap;
}<|MERGE_RESOLUTION|>--- conflicted
+++ resolved
@@ -295,7 +295,6 @@
     overflow: hidden;
   }
 
-<<<<<<< HEAD
   p > code {
     display: inline;
     padding: 0 0.4em;
@@ -303,7 +302,8 @@
     color: var(--black);
     background-color: var(--codeInlineBackground);
     border-radius: 4px;
-=======
+  }
+
   details {
     border: 2px solid var(--darkPrimary);
     border-radius: 0.5rem;
@@ -320,7 +320,6 @@
       margin-left: 1.5rem;
       margin-right: 1.5rem;
     }
->>>>>>> 30a3db64
   }
 }
 
