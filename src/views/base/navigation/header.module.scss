--- conflicted
+++ resolved
@@ -30,13 +30,7 @@
 
 	top: -0.1px;
 	position: sticky;
-<<<<<<< HEAD
 	z-index: 3;
-	background-color: var(--background_primary);
-	@include transition(background-color);
-=======
-	z-index: 2;
->>>>>>> 4dd2c542
 }
 
 .header {
