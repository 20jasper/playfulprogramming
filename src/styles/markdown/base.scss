--- conflicted
+++ resolved
@@ -10,203 +10,6 @@
 }
 
 .post-body {
-<<<<<<< HEAD
-  h1 {
-    @extend .text-style-headline-1;
-    margin: 0 auto;
-    margin-top: var(--h1_block-padding-top);
-    margin-bottom: var(--h1_block-padding-bottom);
-  }
-
-  h2 {
-    @extend .text-style-headline-2;
-    margin: 0 auto;
-    margin-top: var(--h2_block-padding-top);
-    margin-bottom: var(--h2_block-padding-bottom);
-  }
-
-  h3 {
-    @extend .text-style-headline-3;
-    margin: 0 auto;
-    margin-top: var(--h3_block-padding-top);
-    margin-bottom: var(--h3_block-padding-bottom);
-  }
-
-  h4 {
-    @extend .text-style-headline-4;
-    margin: 0 auto;
-    margin-top: var(--h4_block-padding-top);
-    margin-bottom: var(--h4_block-padding-bottom);
-  }
-
-  h5 {
-    @extend .text-style-headline-5;
-    margin: 0 auto;
-    margin-top: var(--h5_block-padding-top);
-    margin-bottom: var(--h5_block-padding-bottom);
-  }
-
-  h6 {
-    @extend .text-style-headline-6;
-    margin: 0 auto;
-    margin-top: var(--h6_block-padding-top);
-    margin-bottom: var(--h6_block-padding-bottom);
-  }
-
-  p {
-    @extend .text-style-body-large;
-    margin-top: var(--p_block-padding-vertical);
-    margin-bottom: var(--p_block-padding-vertical);
-  }
-
-  color: var(--foreground_emphasis-high);
-
-  h1,
-  .text-style-headline-1,
-  h2,
-  .text-style-headline-2,
-  h3,
-  .text-style-headline-3,
-  h4,
-  .text-style-headline-4,
-  h5,
-  .text-style-headline-5,
-  h6,
-  .text-style-headline-6 {
-    color: var(--foreground_emphasis-high);
-  }
-
-  picture {
-    display: block;
-  }
-
-  img:not([data-dont-round]):not([src$=".svg"]),
-  video:not([data-dont-round]) {
-    border-radius: var(--corner-radius_m);
-  }
-
-  picture > img {
-    max-width: 100%;
-    height: auto;
-  }
-
-  img.medium-zoom-image[src$=".svg"] {
-    width: 100%;
-    max-height: 50vh;
-  }
-
-  pre,
-  code {
-    @extend .text-style-code;
-    // Ensures consistent font-size within code blocks on iOS devices
-    -webkit-text-size-adjust: 100%;
-  }
-
-  code:not(pre code) {
-    font-family: var(--pfp-font-family-code);
-    font-size: 0.8em;
-    font-weight: 500;
-
-    color: var(--secondary_on-variant);
-
-    background-color: var(--background_secondary);
-    padding-bottom: 0.15em;
-    padding-left: 0.15em;
-    padding-right: 0.15em;
-    border: 0.075em solid var(--secondary_variant);
-    border-radius: 0.25em;
-
-    // the table header has a primary background...
-    &:where(thead code) {
-      color: var(--white);
-      background-color: var(--primary30);
-      border-color: var(--primary60);
-    }
-  }
-
-  a code {
-    text-decoration: underline;
-  }
-
-  a:focus-visible:not([class]) {
-    // adding +0.5px to each value converted to rem to ensure that it is
-    // the expected size when aliasing rounds it down to a px value
-    outline: pxToRem(3.5) solid var(--focus-outline_primary);
-    outline-offset: pxToRem(1.5);
-    border-radius: calc(var(--border-width_focus) / 2);
-  }
-
-  kbd {
-    font-family: var(--pfp-font-family-code);
-    font-size: 0.8em;
-    font-weight: 500;
-    color: var(--black);
-    background-color: #eaeaea;
-    text-shadow: 0px 0.075em var(--white);
-    line-height: 1;
-    padding: 0.15em;
-    border: 0.075em solid var(--white);
-    border-radius: 0.25em;
-    box-shadow: var(--shadow_sticker);
-  }
-
-  // <code> and <kbd> styling will overlap other lines in header elements
-  // because their containers expand past the available line-height.
-  // - `display: inline-flex` forces the line to expand to fit these elements.
-  //   while centering its contents (`align-items: center`)
-  // - albeit with the caveat of not being able to wrap its contents between lines
-  h1,
-  h2,
-  h3,
-  h4,
-  h5,
-  h6 {
-    position: relative;
-
-    // offset scroll snap positions by the size of the sticky header + spacing
-    // (tokens in src/views/base/navigation/header.module.scss)
-    //
-    // - this prevents elements targeted by the URL hash (e.g. "/some-page#Heading-ID")
-    //   from being obscured by the header
-    scroll-margin-top: calc(
-            var(--header_logo_size) + var(--header_padding-vertical) * 2 + 1px +
-            var(--site-spacing)
-    );
-
-    code {
-      display: inline-flex;
-      height: calc(1.2em + 0.15em);
-      align-items: center;
-    }
-
-    kbd {
-      display: inline-flex;
-      height: calc(1.2em + 2 * 0.15em);
-      align-items: center;
-    }
-  }
-
-  hr {
-    position: relative;
-    overflow: clip;
-    border: none;
-    margin-top: var(--site-spacing);
-    margin-bottom: var(--site-spacing);
-
-    color: var(--primary_variant);
-    height: 20px;
-
-    background: linear-gradient(
-                    to right,
-                    transparent,
-                    currentColor 1%,
-                    currentColor 99%,
-                    transparent
-    );
-    mask-image: url("data:image/svg+xml,%3Csvg xmlns='http://www.w3.org/2000/svg' width='20' height='20' viewBox='0 0 8 8' fill='none'%3E%3Cpath stroke='%23000' stroke-width='1.6' stroke-linecap='round' d='M -4 4 C -3 5 -1 5 0 4 C 1 3 3 3 4 4 C 5 5 7 5 8 4 C 9 3 11 3 12 4'%3E%3C/path%3E%3C/svg%3E");
-    mask-repeat: repeat-x;
-  }
-=======
 	h1 {
 		@extend .text-style-headline-1;
 		margin: 0 auto;
@@ -402,5 +205,4 @@
 		mask-image: url("data:image/svg+xml,%3Csvg xmlns='http://www.w3.org/2000/svg' width='20' height='20' viewBox='0 0 8 8' fill='none'%3E%3Cpath stroke='%23000' stroke-width='1.6' stroke-linecap='round' d='M -4 4 C -3 5 -1 5 0 4 C 1 3 3 3 4 4 C 5 5 7 5 8 4 C 9 3 11 3 12 4'%3E%3C/path%3E%3C/svg%3E");
 		mask-repeat: repeat-x;
 	}
->>>>>>> 4dd2c542
 }