import rehypeSlug from "rehype-slug-custom-id";
import rehypeRaw from "rehype-raw";
import { rehypeTabs } from "./tabs/rehype-transform";
import { rehypeTooltips } from "./tooltips/rehype-transform";
import { rehypeHints } from "./hints/rehype-transform";
import { rehypeAstroImageMd } from "./rehype-astro-image-md";
import { rehypeUnicornElementMap } from "./rehype-unicorn-element-map";
import { rehypeUnicornIFrameClickToRun } from "./iframes/rehype-transform";
import { MarkdownConfig } from "./constants";
import {
	rehypeMakeHrefPathsAbsolute,
	rehypeMakeImagePathsAbsolute,
} from "./rehype-absolute-paths";
import { rehypeFixTwoSlashXHTML } from "./rehype-fix-twoslash-xhtml";
import { rehypeHeaderText } from "./rehype-header-text";
import { rehypeHeaderClass } from "./rehype-header-class";
import { rehypeFileTree } from "./file-tree/rehype-file-tree";
import { rehypeTwoslashTabindex } from "./twoslash-tabindex/rehype-transform";
import { rehypeInContentAd } from "./in-content-ad/rehype-transform";
import { rehypeNoEbook } from "./rehype-no-ebook";
<<<<<<< HEAD
import { rehypeExpandDetailsAndSummary } from "./rehype-expand-details-summary";
=======
import { PluggableList } from "unified";
import { dirname, relative, resolve } from "path";
import { VFile } from "vfile";
>>>>>>> e586e3a1
import { siteMetadata } from "../../constants/site-config";
import * as branch from "git-branch";

// eslint-disable-next-line @typescript-eslint/no-explicit-any
export function createRehypePlugins(config: MarkdownConfig): PluggableList {
	const noop = () => {};
	return [
		// This is required to handle unsafe HTML embedded into Markdown
		[rehypeRaw, { passThrough: [`mdxjsEsm`] }],
		// When generating an epub, any relative paths need to be made absolute
		config.format === "epub" ? rehypeFixTwoSlashXHTML : noop,
		config.format === "epub"
			? [rehypeMakeImagePathsAbsolute, { path: config.path }]
			: noop,
		config.format === "epub" ? rehypeMakeHrefPathsAbsolute : noop,
		config.format === "epub" ? rehypeNoEbook : noop,
		// Do not add the tabs before the slug. We rely on some of the heading
		// logic in order to do some of the subheading logic
		[
			rehypeSlug,
			{
				maintainCase: true,
				removeAccents: true,
				enableCustomId: true,
			},
		],
		/**
		 * Insert custom HTML generation code here
		 */
		config.format === "html" ? rehypeTabs : noop,
		config.format === "html" ? rehypeHints : noop,
		config.format === "html" ? rehypeTooltips : noop,
		config.format === "html" ? rehypeAstroImageMd : noop,
		config.format === "html"
			? [
					rehypeUnicornIFrameClickToRun,
					{
						srcReplacements: [
							(val: string, file: VFile) => {
								const iFrameUrl = new URL(val);
								if (!iFrameUrl.protocol.startsWith("uu-code:")) return val;

								const contentDir = dirname(file.path);
								const fullPath = resolve(contentDir, iFrameUrl.pathname);

								const fsRelativePath = relative(process.cwd(), fullPath);

								// Windows paths need to be converted to URLs
								let urlRelativePath = fsRelativePath.replace(/\\/g, "/");

								if (urlRelativePath.startsWith("/")) {
									urlRelativePath = urlRelativePath.slice(1);
								}

								const q = iFrameUrl.search;
								const currentBranch =
									process.env.VERCEL_GIT_COMMIT_REF ?? branch.sync();
								const repoPath = siteMetadata.repoPath;
								const provider = `stackblitz.com/github`;
								return `
										https://${provider}/${repoPath}/tree/${currentBranch}/${urlRelativePath}${q}
									`.trim();
<<<<<<< HEAD
								},
							],
						},
					] as RehypePlugin,
					rehypeUnicornElementMap,
					rehypeTwoslashTabindex,
					rehypeFileTree,
					rehypeExpandDetailsAndSummary,
=======
							},
						],
					},
>>>>>>> e586e3a1
			  ]
			: noop,
		config.format === "html" ? rehypeUnicornElementMap : noop,
		config.format === "html" ? rehypeTwoslashTabindex : noop,
		config.format === "html" ? rehypeFileTree : noop,

		config.format === "html" ? rehypeHeaderText : noop,
		config.format === "html"
			? [
					rehypeHeaderClass,
					{
						// the page starts at h3 (under {title} -> "Post content")
						depth: 2,
						// visually, headings should start at h2-h6
						className: (depth: number) =>
							`text-style-headline-${Math.min(depth + 1, 6)}`,
					},
			  ]
			: noop,
		config.format === "html" ? rehypeInContentAd : noop,
	];
}<|MERGE_RESOLUTION|>--- conflicted
+++ resolved
@@ -18,13 +18,9 @@
 import { rehypeTwoslashTabindex } from "./twoslash-tabindex/rehype-transform";
 import { rehypeInContentAd } from "./in-content-ad/rehype-transform";
 import { rehypeNoEbook } from "./rehype-no-ebook";
-<<<<<<< HEAD
-import { rehypeExpandDetailsAndSummary } from "./rehype-expand-details-summary";
-=======
 import { PluggableList } from "unified";
 import { dirname, relative, resolve } from "path";
 import { VFile } from "vfile";
->>>>>>> e586e3a1
 import { siteMetadata } from "../../constants/site-config";
 import * as branch from "git-branch";
 
@@ -87,20 +83,9 @@
 								return `
 										https://${provider}/${repoPath}/tree/${currentBranch}/${urlRelativePath}${q}
 									`.trim();
-<<<<<<< HEAD
-								},
-							],
-						},
-					] as RehypePlugin,
-					rehypeUnicornElementMap,
-					rehypeTwoslashTabindex,
-					rehypeFileTree,
-					rehypeExpandDetailsAndSummary,
-=======
 							},
 						],
 					},
->>>>>>> e586e3a1
 			  ]
 			: noop,
 		config.format === "html" ? rehypeUnicornElementMap : noop,
