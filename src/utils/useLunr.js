import { useState } from "react";

function getSearchResults(query, lng) {
<<<<<<< HEAD
  if (!query || !window.__LUNR__) return []
  const lunrIndex = window.__LUNR__[lng]
  // you can customize your search, see https://lunrjs.com/guides/searching.html
  // Escape the lunr regex, add `*`s to partially match to act more like typical search
  const results = lunrIndex.index.search(`*${query.replace(/(.)/g, '\\$1')}*`);
  return results.map(({ ref }) => lunrIndex.store[ref])
=======
	if (!query || !window.__LUNR__) return [];
	const lunrIndex = window.__LUNR__[lng];
	// you can customize your search, see https://lunrjs.com/guides/searching.html
	// Escape the lunr regex, add `*`s to partially match to act more like typical search
	const escapedStr = query.replace(/[-\/\\^$*+?.()|[\]{}:]/g, "\\$&");
	// FIXME: This is super lazy and bad, please fix me I'm non-performant
	const lazyResults = lunrIndex.index.search(`*${escapedStr}*`);
	const fullResults = lunrIndex.index.search(escapedStr);
	const refs = new Set([
		...lazyResults.map(({ ref }) => ref),
		...fullResults.map(({ ref }) => ref)
	]);

	return Array.from(refs).map(ref => lunrIndex.store[ref]);
>>>>>>> 1f626d43
}

/**
 *
 * @param [language]
 * @returns {object}
 * results - an array of matches {slug: string}[]
 * onSearch - A `onChange` event or a callback to pass a string
 */
export const useLunr = ({ language = "en" } = {}) => {
	const [results, setResults] = useState(null);

	const searchUsingLunr = str => {
		const eventVal = str;
		if (!eventVal) {
			setResults(null);
			return;
		}
		const results = getSearchResults(eventVal, language);
		setResults(results);
	};

	return { searchUsingLunr, results };
};<|MERGE_RESOLUTION|>--- conflicted
+++ resolved
@@ -1,14 +1,6 @@
 import { useState } from "react";
 
 function getSearchResults(query, lng) {
-<<<<<<< HEAD
-  if (!query || !window.__LUNR__) return []
-  const lunrIndex = window.__LUNR__[lng]
-  // you can customize your search, see https://lunrjs.com/guides/searching.html
-  // Escape the lunr regex, add `*`s to partially match to act more like typical search
-  const results = lunrIndex.index.search(`*${query.replace(/(.)/g, '\\$1')}*`);
-  return results.map(({ ref }) => lunrIndex.store[ref])
-=======
 	if (!query || !window.__LUNR__) return [];
 	const lunrIndex = window.__LUNR__[lng];
 	// you can customize your search, see https://lunrjs.com/guides/searching.html
@@ -23,7 +15,6 @@
 	]);
 
 	return Array.from(refs).map(ref => lunrIndex.store[ref]);
->>>>>>> 1f626d43
 }
 
 /**
